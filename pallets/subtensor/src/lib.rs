#![cfg_attr(not(feature = "std"), no_std)]
#![recursion_limit = "512"]
// Edit this file to define custom logic or remove it if it is not needed.
// Learn more about FRAME and the core library of Substrate FRAME pallets:
// <https://docs.substrate.io/reference/frame-pallets/>
pub use pallet::*;

use frame_system::{
	self as system,
	ensure_signed
};

use frame_support::{
	dispatch,
	dispatch::{
		DispatchInfo,
		PostDispatchInfo
	}, ensure, 
	traits::{
		Currency, 
		ExistenceRequirement,
		tokens::{
			WithdrawReasons
		},
		IsSubType,
		}
};

use sp_std::marker::PhantomData;
use codec::{Decode, Encode};
use sp_runtime::{
	traits::{
		Dispatchable,
		DispatchInfoOf,
		SignedExtension,
		PostDispatchInfoOf
	},
	transaction_validity::{
		TransactionValidity,
		TransactionValidityError
	}
};
use scale_info::TypeInfo;
use frame_support::sp_runtime::transaction_validity::ValidTransaction;

// ============================
//	==== Benchmark Imports =====
// ============================
#[cfg(feature = "runtime-benchmarks")]
mod benchmarks;

// =========================
//	==== Pallet Imports =====
// =========================
mod block_step;

mod epoch;
mod math;
mod networks;
mod registration;
mod serving;
mod staking;
mod utils;
mod uids;
mod weights;

pub mod delegate_info;
pub mod neuron_info;
pub mod subnet_info;

#[frame_support::pallet]
pub mod pallet {
	use frame_support::pallet_prelude::*;
	use frame_system::pallet_prelude::*;
	use frame_support::traits::{Currency};
	use frame_support::sp_std::vec;
	use serde::{Serialize, Deserialize};
	use serde_with::{serde_as, DisplayFromStr};
	use frame_support::inherent::Vec;


	#[pallet::pallet]
	#[pallet::generate_store(pub(super) trait Store)]
	#[pallet::without_storage_info]
	pub struct Pallet<T>(_);

	// Configure the pallet by specifying the parameters and types on which it depends.
	#[pallet::config]
	pub trait Config: frame_system::Config {
		// Because this pallet emits events, it depends on the runtime's definition of an event.
		type RuntimeEvent: From<Event<Self>> + IsType<<Self as frame_system::Config>::RuntimeEvent>;

		// --- Currency type that will be used to place deposits on neurons
		type Currency: Currency<Self::AccountId> + Send + Sync;

		// =================================
		// ==== Initial Value Constants ====
		// =================================
		#[pallet::constant] // Initial currency issuance.
		type InitialIssuance: Get<u64>;
		#[pallet::constant] // Initial min allowed weights setting.
		type InitialMinAllowedWeights: Get<u16>;
		#[pallet::constant] // Initial Emission Ratio
		type InitialEmissionValue: Get<u16>;
		#[pallet::constant] // Initial max weight limit.
		type InitialMaxWeightsLimit: Get<u16>;
		#[pallet::constant] // Tempo for each network
		type InitialTempo: Get<u16>;
		#[pallet::constant] // Initial Difficulty.
		type InitialDifficulty: Get<u64>;
		#[pallet::constant] // Initial Max Difficulty.
		type InitialMaxDifficulty: Get<u64>;
		#[pallet::constant] // Initial Min Difficulty.
		type InitialMinDifficulty: Get<u64>;
		#[pallet::constant] // Initial Burn.
		type InitialBurn: Get<u64>;
		#[pallet::constant] // Initial Max Burn.
		type InitialMaxBurn: Get<u64>;
		#[pallet::constant] // Initial Min Burn.
		type InitialMinBurn: Get<u64>;
		#[pallet::constant] // Initial adjustment interval.
		type InitialAdjustmentInterval: Get<u16>;
		#[pallet::constant] // Initial bonds moving average.
		type InitialBondsMovingAverage: Get<u64>;
		#[pallet::constant] // Initial target registrations per interval.
		type InitialTargetRegistrationsPerInterval: Get<u16>;
		#[pallet::constant] // Initial number of weight cuts in epoch.
		type InitialWeightCuts: Get<u16>;
		#[pallet::constant] // Rho constant
		type InitialRho: Get<u16>;
		#[pallet::constant] // Kappa constant
		type InitialKappa: Get<u16>;		
		#[pallet::constant] // Max UID constant.
		type InitialMaxAllowedUids: Get<u16>;
		#[pallet::constant] // Default Batch size.
		type InitialValidatorBatchSize: Get<u16>;
		#[pallet::constant] // Default Batch size.
		type InitialValidatorSequenceLen: Get<u16>;
		#[pallet::constant] // Default Epoch length.
		type InitialValidatorEpochLen: Get<u16>;
		#[pallet::constant] // Default Reset length.
		type InitialValidatorEpochsPerReset: Get<u16>;
		#[pallet::constant] // Initial validator exclude quantile.
		type InitialValidatorExcludeQuantile: Get<u16>;
		#[pallet::constant] // Initial validator logits divergence penalty/threshold.
		type InitialValidatorLogitsDivergence: Get<u64>;
		#[pallet::constant] // Initial validator context pruning length.
		type InitialValidatorPruneLen: Get<u64>; 
		#[pallet::constant] // Initial scaling law power.
		type InitialScalingLawPower: Get<u16>;
		#[pallet::constant] // Initial synergy scaling law power.
		type InitialSynergyScalingLawPower: Get<u16>;
		#[pallet::constant] // Immunity Period Constant.
		type InitialImmunityPeriod: Get<u16>;
		#[pallet::constant] // Activity constant
		type InitialActivityCutoff: Get<u16>;
		#[pallet::constant] // Initial max registrations per block.
		type InitialMaxRegistrationsPerBlock: Get<u16>;
		#[pallet::constant] // Initial pruning score for each neuron
		type InitialPruningScore: Get<u16>;	
		#[pallet::constant] // Initial allowed validators per network.
		type InitialMaxAllowedValidators: Get<u16>;
		#[pallet::constant] // Initial default delegation take.
		type InitialDefaultTake: Get<u16>;
		#[pallet::constant] // Initial weights version key.
		type InitialWeightsVersionKey: Get<u64>;
		#[pallet::constant] // Initial serving rate limit.
		type InitialServingRateLimit: Get<u64>;
	}

	pub type AccountIdOf<T> = <T as frame_system::Config>::AccountId;

	#[derive(Decode, Encode, Serialize, Deserialize, PartialEq, Eq, Clone, Debug)]
	pub struct DeAccountId { // allows us to de/serialize the account id as a u8 vec
		#[serde(with = "serde_bytes")]
		id: Vec<u8>
	}

	impl From<Vec<u8>> for DeAccountId {
		fn from(v: Vec<u8>) -> Self {
			DeAccountId {
				id: v.clone()
			}
		}
	}

	// ============================
	// ==== Staking + Accounts ====
	// ============================
	#[pallet::type_value] 
	pub fn DefaultDefaultTake<T: Config>() -> u16 { T::InitialDefaultTake::get() }
	#[pallet::type_value] 
	pub fn DefaultAccountTake<T: Config>() -> u64 { 0 }
	#[pallet::type_value]
	pub fn DefaultBlockEmission<T: Config>() -> u64 {1_000_000_000}
	#[pallet::type_value] 
	pub fn DefaultAllowsDelegation<T: Config>() -> bool { false }
	#[pallet::type_value] 
	pub fn DefaultTotalIssuance<T: Config>() -> u64 { T::InitialIssuance::get() }
	#[pallet::type_value] 
	pub fn DefaultAccount<T: Config>() -> T::AccountId { T::AccountId::decode(&mut sp_runtime::traits::TrailingZeroInput::zeroes()).unwrap()}

	#[pallet::storage] // --- ITEM ( total_stake )
	pub type TotalStake<T> = StorageValue<_, u64, ValueQuery>;
	#[pallet::storage] // --- ITEM ( default_take )
	pub type DefaultTake<T> = StorageValue<_, u16, ValueQuery, DefaultDefaultTake<T>>;
	#[pallet::storage] // --- ITEM ( global_block_emission )
	pub type BlockEmission<T> = StorageValue<_, u64, ValueQuery, DefaultBlockEmission<T>>;
	#[pallet::storage] // --- ITEM ( total_issuance )
	pub type TotalIssuance<T> = StorageValue<_, u64, ValueQuery, DefaultTotalIssuance<T>>;
	#[pallet::storage] // --- MAP ( hot ) --> stake | Returns the total amount of stake under a hotkey.
    pub type TotalHotkeyStake<T:Config> = StorageMap<_, Identity, T::AccountId, u64, ValueQuery, DefaultAccountTake<T>>;
	#[pallet::storage] // --- MAP ( cold ) --> stake | Returns the total amount of stake under a coldkey.
    pub type TotalColdkeyStake<T:Config> = StorageMap<_, Identity, T::AccountId, u64, ValueQuery, DefaultAccountTake<T>>;
	#[pallet::storage] // --- MAP ( hot ) --> cold | Returns the controlling coldkey for a hotkey.
    pub type Owner<T:Config> = StorageMap<_, Blake2_128Concat, T::AccountId, T::AccountId, ValueQuery, DefaultAccount<T>>;
	#[pallet::storage] // --- MAP ( hot ) --> take | Returns the hotkey delegation take. And signals that this key is open for delegation.
    pub type Delegates<T:Config> = StorageMap<_, Blake2_128Concat, T::AccountId, u16, ValueQuery, DefaultDefaultTake<T>>;
	#[pallet::storage] // --- DMAP ( hot, cold ) --> stake | Returns the stake under a hotkey prefixed by hotkey.
    pub type Stake<T:Config> = StorageDoubleMap<_, Blake2_128Concat, T::AccountId, Identity, T::AccountId, u64, ValueQuery, DefaultAccountTake<T>>;

	// =====================================
	// ==== Difficulty / Registrations =====
	// =====================================
	#[pallet::type_value] 
	pub fn DefaultLastAdjustmentBlock<T: Config>() -> u64 { 0 }
	#[pallet::type_value]
	pub fn DefaultRegistrationsThisBlock<T: Config>() ->  u16 { 0}
	#[pallet::type_value]
	pub fn DefaultBurn<T: Config>() -> u64 { T::InitialBurn::get() }
	#[pallet::type_value]
	pub fn DefaultMinBurn<T: Config>() -> u64 { T::InitialMinBurn::get()  }
	#[pallet::type_value]
	pub fn DefaultMaxBurn<T: Config>() -> u64 { T::InitialMaxBurn::get() }
	#[pallet::type_value]
	pub fn DefaultDifficulty<T: Config>() -> u64 { T::InitialDifficulty::get() }
	#[pallet::type_value]
	pub fn DefaultMinDifficulty<T: Config>() -> u64 { T::InitialMinDifficulty::get()  }
	#[pallet::type_value]
	pub fn DefaultMaxDifficulty<T: Config>() -> u64 { T::InitialMaxDifficulty::get() }
	#[pallet::type_value] 
	pub fn DefaultMaxRegistrationsPerBlock<T: Config>() -> u16 { T::InitialMaxRegistrationsPerBlock::get() }

	#[pallet::storage] // ---- StorageItem Global Used Work.
    pub type UsedWork<T:Config> = StorageMap<_, Identity, Vec<u8>, u64, ValueQuery>;
	#[pallet::storage] // --- MAP ( netuid ) --> Difficulty
	pub type Burn<T> = StorageMap<_, Identity, u16, u64, ValueQuery, DefaultBurn<T> >;
	#[pallet::storage] // --- MAP ( netuid ) --> Difficulty
	pub type Difficulty<T> = StorageMap<_, Identity, u16, u64, ValueQuery, DefaultDifficulty<T> >;
	#[pallet::storage] // --- MAP ( netuid ) --> MinBurn
	pub type MinBurn<T> = StorageMap<_, Identity, u16, u64, ValueQuery, DefaultMinBurn<T> >;
	#[pallet::storage] // --- MAP ( netuid ) --> MaxBurn
	pub type MaxBurn<T> = StorageMap<_, Identity, u16, u64, ValueQuery, DefaultMaxBurn<T> >;
	#[pallet::storage] // --- MAP ( netuid ) --> MinDifficulty
	pub type MinDifficulty<T> = StorageMap<_, Identity, u16, u64, ValueQuery, DefaultMinDifficulty<T> >;
	#[pallet::storage] // --- MAP ( netuid ) --> MaxDifficulty
	pub type MaxDifficulty<T> = StorageMap<_, Identity, u16, u64, ValueQuery, DefaultMaxDifficulty<T> >;
	#[pallet::storage] // --- MAP ( netuid ) -->  Block at last adjustment.
	pub type LastAdjustmentBlock<T> = StorageMap<_, Identity, u16, u64, ValueQuery, DefaultLastAdjustmentBlock<T> >;
	#[pallet::storage] // --- MAP ( netuid ) --> Registration this Block.
	pub type RegistrationsThisBlock<T> = StorageMap<_, Identity, u16, u16, ValueQuery, DefaultRegistrationsThisBlock<T>>;
	#[pallet::storage] // --- ITEM( global_max_registrations_per_block ) 
	pub type MaxRegistrationsPerBlock<T> = StorageMap<_, Identity, u16, u16, ValueQuery, DefaultMaxRegistrationsPerBlock<T> >;

	// ==============================
	// ==== Subnetworks Storage =====
	// ==============================
	#[pallet::type_value] 
	pub fn DefaultN<T:Config>() -> u16 { 0 }
	#[pallet::type_value] 
	pub fn DefaultModality<T:Config>() -> u16 { 0 }
	#[pallet::type_value] 
	pub fn DefaultHotkeys<T:Config>() -> Vec<u16> { vec![ ] }
	#[pallet::type_value]
	pub fn DefaultNeworksAdded<T: Config>() ->  bool { false }
	#[pallet::type_value]
	pub fn DefaultIsNetworkMember<T: Config>() ->  bool { false }


	#[pallet::storage] // --- ITEM( tota_number_of_existing_networks )
	pub type TotalNetworks<T> = StorageValue<_, u16, ValueQuery>;
	#[pallet::storage] // --- MAP ( netuid ) --> subnetwork_n (Number of UIDs in the network).
	pub type SubnetworkN<T:Config> = StorageMap< _, Identity, u16, u16, ValueQuery, DefaultN<T> >;
	#[pallet::storage] // --- MAP ( netuid ) --> modality   TEXT: 0, IMAGE: 1, TENSOR: 2
	pub type NetworkModality<T> = StorageMap<_, Identity, u16, u16, ValueQuery, DefaultModality<T>> ;
	#[pallet::storage] // --- MAP ( netuid ) --> network_is_added
	pub type NetworksAdded<T:Config> = StorageMap<_, Identity, u16, bool, ValueQuery, DefaultNeworksAdded<T>>;	
	#[pallet::storage] // --- DMAP ( netuid, netuid ) -> registration_requirement
	pub type NetworkConnect<T:Config> = StorageDoubleMap<_, Identity, u16, Identity, u16, u16, OptionQuery>;
	#[pallet::storage] // --- DMAP ( hotkey, netuid ) --> bool
	pub type IsNetworkMember<T:Config> = StorageDoubleMap<_, Blake2_128Concat, T::AccountId, Identity, u16, bool, ValueQuery, DefaultIsNetworkMember<T>>;

	// ==============================
	// ==== Subnetwork Features =====
	// ==============================
	#[pallet::type_value]
	pub fn DefaultEmissionValues<T: Config>() ->  u64 { 0 }
	#[pallet::type_value]
	pub fn DefaultPendingEmission<T: Config>() ->  u64 { 0 }
	#[pallet::type_value] 
	pub fn DefaultBlocksSinceLastStep<T: Config>() -> u64 { 0 }
	#[pallet::type_value] 
	pub fn DefaultLastMechansimStepBlock<T: Config>() -> u64 { 0 }
	#[pallet::type_value]
	pub fn DefaultTempo<T: Config>() -> u16 { T::InitialTempo::get() }

	#[pallet::storage] // --- MAP ( netuid ) --> tempo
	pub type Tempo<T> = StorageMap<_, Identity, u16, u16, ValueQuery, DefaultTempo<T> >;
	#[pallet::storage] // --- MAP ( netuid ) --> emission_values
	pub type EmissionValues<T> = StorageMap<_, Identity, u16, u64, ValueQuery, DefaultEmissionValues<T>>;
	#[pallet::storage] // --- MAP ( netuid ) --> pending_emission
	pub type PendingEmission<T> = StorageMap<_, Identity, u16, u64, ValueQuery, DefaultPendingEmission<T>>;
	#[pallet::storage] // --- MAP ( netuid ) --> blocks_since_last_step.
	pub type BlocksSinceLastStep<T> = StorageMap<_, Identity, u16, u64, ValueQuery, DefaultBlocksSinceLastStep<T>>;
	#[pallet::storage] // --- MAP ( netuid ) --> last_mechanism_step_block
	pub type LastMechansimStepBlock<T> = StorageMap<_, Identity, u16, u64, ValueQuery, DefaultLastMechansimStepBlock<T> >;

	// =================================
	// ==== Axon / Promo Endpoints =====
	// =================================
	
	// --- Struct for Axon.
	pub type AxonInfoOf = AxonInfo;
	
	#[serde_as]
	#[derive(Encode, Decode, Default, TypeInfo, Clone, PartialEq, Eq, Debug, Serialize, Deserialize)]
    pub struct AxonInfo {
		pub block: u64, // --- Axon serving block.
        pub version: u32, // --- Axon version
		#[serde_as(as = "DisplayFromStr")] // serialize as string, deserialize from string
        pub ip: u128, // --- Axon u128 encoded ip address of type v6 or v4.
        pub port: u16, // --- Axon u16 encoded port.
        pub ip_type: u8, // --- Axon ip type, 4 for ipv4 and 6 for ipv6.
		pub protocol: u8, // --- Axon protocol. TCP, UDP, other.
		pub placeholder1: u8, // --- Axon proto placeholder 1.
		pub placeholder2: u8, // --- Axon proto placeholder 1.
	}

	// --- Struct for Prometheus.
	pub type PrometheusInfoOf = PrometheusInfo;
	#[serde_as]
	#[derive(Encode, Decode, Default, TypeInfo, Clone, PartialEq, Eq, Debug, Serialize, Deserialize)]
	pub struct PrometheusInfo {
		pub block: u64, // --- Prometheus serving block.
        pub version: u32, // --- Prometheus version.
		#[serde_as(as = "DisplayFromStr")] // serialize as string, deserialize from string
        pub ip: u128, // --- Prometheus u128 encoded ip address of type v6 or v4.
        pub port: u16, // --- Prometheus u16 encoded port.
        pub ip_type: u8, // --- Prometheus ip type, 4 for ipv4 and 6 for ipv6.
	}


	#[pallet::type_value] 
	pub fn DefaultServingRateLimit<T: Config>() -> u64 { T::InitialServingRateLimit::get() }

	#[pallet::storage] // --- ITEM ( serving_rate_limit )
	pub(super) type ServingRateLimit<T> = StorageValue<_, u64, ValueQuery, DefaultServingRateLimit<T>>;
	#[pallet::storage] // --- MAP ( hotkey ) --> axon_info
	pub(super) type Axons<T:Config> = StorageMap<_, Blake2_128Concat, T::AccountId, AxonInfoOf, OptionQuery>;
	#[pallet::storage] // --- MAP ( hotkey ) --> prometheus_info
	pub(super) type Prometheus<T:Config> = StorageMap<_, Blake2_128Concat, T::AccountId, PrometheusInfoOf, OptionQuery>;

	// =======================================
	// ==== Subnetwork Hyperparam storage ====
	// =======================================	
	#[pallet::type_value] 
	pub fn DefaultWeightsSetRateLimit<T: Config>() -> u64 { 0 }
	#[pallet::type_value] 
	pub fn DefaultBlockAtRegistration<T: Config>() -> u64 { 0 }
	#[pallet::type_value]
	pub fn DefaultWeightCuts<T: Config>() -> u16 { T::InitialWeightCuts::get() }
	#[pallet::type_value]
	pub fn DefaultRho<T: Config>() -> u16 { T::InitialRho::get() }
	#[pallet::type_value]
	pub fn DefaultKappa<T: Config>() -> u16 { T::InitialKappa::get() }
	#[pallet::type_value] 
	pub fn DefaultMaxAllowedUids<T: Config>() -> u16 { T::InitialMaxAllowedUids::get() }
	#[pallet::type_value] 
	pub fn DefaultImmunityPeriod<T: Config>() -> u16 { T::InitialImmunityPeriod::get() }
	#[pallet::type_value] 
	pub fn DefaultActivityCutoff<T: Config>() -> u16 { T::InitialActivityCutoff::get() }
	#[pallet::type_value] 
	pub fn DefaultMaxWeightsLimit<T: Config>() -> u16 { T::InitialMaxWeightsLimit::get() }
	#[pallet::type_value] 
	pub fn DefaultWeightsVersionKey<T: Config>() -> u64 { T::InitialWeightsVersionKey::get() }
	#[pallet::type_value] 
	pub fn DefaultMinAllowedWeights<T: Config>() -> u16 { T::InitialMinAllowedWeights::get() }
	#[pallet::type_value] 
	pub fn DefaultValidatorEpochLen<T: Config>() -> u16 { T::InitialValidatorEpochLen::get() }
	#[pallet::type_value] 
	pub fn DefaultMaxAllowedValidators<T: Config>() -> u16 { T::InitialMaxAllowedValidators::get() }
	#[pallet::type_value]
	pub fn DefaultAdjustmentInterval<T: Config>() -> u16 { T::InitialAdjustmentInterval::get() }
	#[pallet::type_value]
	pub fn DefaultBondsMovingAverage<T: Config>() -> u64 { T::InitialBondsMovingAverage::get() }
	#[pallet::type_value] 
	pub fn DefaultValidatorPruneLen<T: Config>() -> u64 { T::InitialValidatorPruneLen::get() }
	#[pallet::type_value] 
	pub fn DefaultValidatorBatchSize<T: Config>() -> u16 { T::InitialValidatorBatchSize::get() }
	#[pallet::type_value] 
	pub fn DefaultValidatorSequenceLen<T: Config>() -> u16 { T::InitialValidatorSequenceLen::get() }
	#[pallet::type_value] 
	pub fn DefaultValidatorEpochsPerReset<T: Config>() -> u16 { T::InitialValidatorEpochsPerReset::get() }
	#[pallet::type_value]
	pub fn DefaultValidatorExcludeQuantile<T: Config>() -> u16 { T::InitialValidatorExcludeQuantile::get() }
	#[pallet::type_value] 
	pub fn DefaultValidatorLogitsDivergence<T: Config>() -> u64 { T::InitialValidatorLogitsDivergence::get() }
	#[pallet::type_value]
	pub fn DefaultScalingLawPower<T: Config>() -> u16 { T::InitialScalingLawPower::get() }
	#[pallet::type_value]
	pub fn DefaultSynergyScalingLawPower<T: Config>() -> u16 { T::InitialSynergyScalingLawPower::get() }
	#[pallet::type_value] 
	pub fn DefaultTargetRegistrationsPerInterval<T: Config>() -> u16 { T::InitialTargetRegistrationsPerInterval::get() }


	#[pallet::storage] // --- MAP ( netuid ) --> WeightCuts
	pub type WeightCuts<T> =  StorageMap<_, Identity, u16, u16, ValueQuery, DefaultWeightCuts<T> >;
	#[pallet::storage] // --- MAP ( netuid ) --> Rho
	pub type Rho<T> =  StorageMap<_, Identity, u16, u16, ValueQuery, DefaultRho<T> >;
	#[pallet::storage] // --- MAP ( netuid ) --> Kappa
	pub type Kappa<T> = StorageMap<_, Identity, u16, u16, ValueQuery, DefaultKappa<T> >;
	#[pallet::storage] // --- MAP ( netuid ) --> uid, we use to record uids to prune at next epoch.
    pub type NeuronsToPruneAtNextEpoch<T:Config> = StorageMap<_, Identity, u16, u16, ValueQuery>;
	#[pallet::storage] // --- MAP ( netuid ) --> registrations_this_interval
	pub type RegistrationsThisInterval<T:Config> = StorageMap<_, Identity, u16, u16, ValueQuery>;
	#[pallet::storage] // --- MAP ( netuid ) --> pow_registrations_this_interval
	pub type POWRegistrationsThisInterval<T:Config> = StorageMap<_, Identity, u16, u16, ValueQuery>;
	#[pallet::storage] // --- MAP ( netuid ) --> burn_registrations_this_interval
	pub type BurnRegistrationsThisInterval<T:Config> = StorageMap<_, Identity, u16, u16, ValueQuery>;
	#[pallet::storage] // --- MAP ( netuid ) --> max_allowed_uids
	pub type MaxAllowedUids<T> = StorageMap<_, Identity, u16, u16, ValueQuery, DefaultMaxAllowedUids<T> >;
	#[pallet::storage] // --- MAP ( netuid ) --> immunity_period
	pub type ImmunityPeriod<T> = StorageMap<_, Identity, u16, u16, ValueQuery, DefaultImmunityPeriod<T> >;
	#[pallet::storage] // --- MAP ( netuid ) --> activity_cutoff
	pub type ActivityCutoff<T> = StorageMap<_, Identity, u16, u16, ValueQuery, DefaultActivityCutoff<T> >;
	#[pallet::storage] // --- MAP ( netuid ) --> max_weight_limit
	pub type MaxWeightsLimit<T> = StorageMap< _, Identity, u16, u16, ValueQuery, DefaultMaxWeightsLimit<T> >;
	#[pallet::storage] // --- MAP ( netuid ) --> weights_version_key
	pub type WeightsVersionKey<T> = StorageMap<_, Identity, u16, u64, ValueQuery, DefaultWeightsVersionKey<T> >;
	#[pallet::storage] // --- MAP ( netuid ) --> validator_epoch_len
	pub type ValidatorEpochLen<T> = StorageMap<_, Identity, u16, u16, ValueQuery, DefaultValidatorEpochLen<T> >; 
	#[pallet::storage] // --- MAP ( netuid ) --> min_allowed_weights
	pub type MinAllowedWeights<T> = StorageMap< _, Identity, u16, u16, ValueQuery, DefaultMinAllowedWeights<T> >;
	#[pallet::storage] // --- MAP ( netuid ) --> max_allowed_validators
	pub type MaxAllowedValidators<T> = StorageMap<_, Identity, u16, u16, ValueQuery, DefaultMaxAllowedValidators<T> >;
	#[pallet::storage] // --- MAP ( netuid ) --> adjustment_interval
	pub type AdjustmentInterval<T> = StorageMap<_, Identity, u16, u16, ValueQuery, DefaultAdjustmentInterval<T> >;
	#[pallet::storage] // --- MAP ( netuid ) --> bonds_moving_average
	pub type BondsMovingAverage<T> = StorageMap<_, Identity, u16, u64, ValueQuery, DefaultBondsMovingAverage<T> >;
	#[pallet::storage] // --- MAP ( netuid ) --> validator_batch_size
	pub type ValidatorBatchSize<T> = StorageMap<_, Identity, u16, u16, ValueQuery, DefaultValidatorBatchSize<T> >;
	#[pallet::storage] // --- MAP ( netuid ) --> weights_set_rate_limit
	pub type WeightsSetRateLimit<T> = StorageMap<_, Identity, u16, u64, ValueQuery, DefaultWeightsSetRateLimit<T> >;
	#[pallet::storage] // --- MAP ( netuid ) --> validator_prune_len
	pub type ValidatorPruneLen<T> = StorageMap<_, Identity, u16, u64, ValueQuery, DefaultValidatorPruneLen<T> >;
	#[pallet::storage] // --- MAP ( netuid ) --> validator_sequence_length
	pub type ValidatorSequenceLength<T> = StorageMap<_, Identity, u16, u16, ValueQuery, DefaultValidatorSequenceLen<T> >;
	#[pallet::storage] // --- MAP ( netuid ) --> validator_epochs_per_reset
	pub type ValidatorEpochsPerReset<T> = StorageMap<_, Identity, u16, u16, ValueQuery, DefaultValidatorEpochsPerReset<T> >;
	#[pallet::storage] // --- MAP ( netuid ) --> validator_exclude_quantile
	pub type ValidatorExcludeQuantile<T> = StorageMap<_, Identity, u16, u16, ValueQuery, DefaultValidatorExcludeQuantile<T> >;
	#[pallet::storage] // --- MAP ( netuid ) --> validator_logits_divergence
	pub type ValidatorLogitsDivergence<T> = StorageMap<_, Identity, u16, u64, ValueQuery, DefaultValidatorLogitsDivergence<T> >;
	#[pallet::storage] // --- MAP ( netuid ) --> scaling_law_power
	pub type ScalingLawPower<T> = StorageMap<_, Identity, u16, u16, ValueQuery, DefaultScalingLawPower<T> >;
	#[pallet::storage] // --- MAP ( netuid ) --> synergy_scaling_law_power
	pub type SynergyScalingLawPower<T> = StorageMap<_, Identity, u16, u16, ValueQuery, DefaultSynergyScalingLawPower<T> >;
	#[pallet::storage] // --- MAP ( netuid ) --> target_registrations_this_interval
	pub type TargetRegistrationsPerInterval<T> = StorageMap<_, Identity, u16, u16, ValueQuery, DefaultTargetRegistrationsPerInterval<T> >;
	#[pallet::storage] // --- DMAP ( netuid, uid ) --> block_at_registration
	pub type BlockAtRegistration<T:Config> = StorageDoubleMap<_, Identity, u16, Identity, u16, u64, ValueQuery, DefaultBlockAtRegistration<T> >;

	// =======================================
	// ==== Subnetwork Consensus Storage  ====
	// =======================================
	#[pallet::type_value] 
	pub fn EmptyU16Vec<T:Config>() -> Vec<u16> { vec![] }
	#[pallet::type_value] 
	pub fn EmptyU64Vec<T:Config>() -> Vec<u64> { vec![] }
	#[pallet::type_value] 
	pub fn EmptyBoolVec<T:Config>() -> Vec<bool> { vec![] }
	#[pallet::type_value] 
	pub fn DefaultBonds<T:Config>() -> Vec<(u16, u16)> { vec![] }
	#[pallet::type_value] 
	pub fn DefaultWeights<T:Config>() -> Vec<(u16, u16)> { vec![] }
	#[pallet::type_value] 
	pub fn DefaultKey<T:Config>() -> T::AccountId { T::AccountId::decode(&mut sp_runtime::traits::TrailingZeroInput::zeroes()).unwrap() }

	#[pallet::storage] // --- DMAP ( netuid, hotkey ) --> uid
	pub(super) type Uids<T:Config> = StorageDoubleMap<_, Identity, u16, Blake2_128Concat, T::AccountId, u16, OptionQuery>;
	#[pallet::storage] // --- DMAP ( netuid, uid ) --> hotkey
	pub(super) type Keys<T:Config> = StorageDoubleMap<_, Identity, u16, Identity, u16, T::AccountId, ValueQuery, DefaultKey<T> >;
	#[pallet::storage] // --- DMAP ( netuid ) --> emission
	pub(super) type LoadedEmission<T:Config> = StorageMap< _, Identity, u16, Vec<(T::AccountId, u64)>, OptionQuery >;

	#[pallet::storage] // --- DMAP ( netuid ) --> active
	pub(super) type Active<T:Config> = StorageMap< _, Identity, u16, Vec<bool>, ValueQuery, EmptyBoolVec<T> >;
	#[pallet::storage] // --- DMAP ( netuid ) --> rank
	pub(super) type Rank<T:Config> = StorageMap< _, Identity, u16, Vec<u16>, ValueQuery, EmptyU16Vec<T>>;
	#[pallet::storage] // --- DMAP ( netuid ) --> trust
	pub(super) type Trust<T:Config> = StorageMap< _, Identity, u16, Vec<u16>, ValueQuery, EmptyU16Vec<T>>;
	#[pallet::storage] // --- DMAP ( netuid ) --> consensus
	pub(super) type Consensus<T:Config> = StorageMap< _, Identity, u16, Vec<u16>, ValueQuery, EmptyU16Vec<T>>;
	#[pallet::storage] // --- DMAP ( netuid ) --> incentive
	pub(super) type Incentive<T:Config> = StorageMap< _, Identity, u16, Vec<u16>, ValueQuery, EmptyU16Vec<T>>;
	#[pallet::storage] // --- DMAP ( netuid ) --> dividends
	pub(super) type Dividends<T:Config> = StorageMap< _, Identity, u16, Vec<u16>, ValueQuery, EmptyU16Vec<T>>;
	#[pallet::storage] // --- DMAP ( netuid ) --> dividends
	pub(super) type Emission<T:Config> = StorageMap< _, Identity, u16, Vec<u64>, ValueQuery, EmptyU64Vec<T>>;
	#[pallet::storage] // --- DMAP ( netuid ) --> last_update
	pub(super) type LastUpdate<T:Config> = StorageMap< _, Identity, u16, Vec<u64>, ValueQuery, EmptyU64Vec<T>>;
	#[pallet::storage] // --- DMAP ( netuid ) --> validator_trust
	pub(super) type ValidatorTrust<T:Config> = StorageMap< _, Identity, u16, Vec<u16>, ValueQuery, EmptyU16Vec<T>>;
	#[pallet::storage] // --- DMAP ( netuid ) --> weight_consensus
	pub(super) type WeightConsensus<T:Config> = StorageMap< _, Identity, u16, Vec<u16>, ValueQuery, EmptyU16Vec<T>>;
	#[pallet::storage] // --- DMAP ( netuid ) --> pruning_scores
	pub(super) type PruningScores<T:Config> = StorageMap< _, Identity, u16, Vec<u16>, ValueQuery, EmptyU16Vec<T> >;
	#[pallet::storage] // --- DMAP ( netuid ) --> validator_permit
    pub(super) type ValidatorPermit<T:Config> = StorageMap<_, Identity, u16, Vec<bool>, ValueQuery, EmptyBoolVec<T> >;

	#[pallet::storage] // --- DMAP ( netuid, uid ) --> weights
    pub(super) type Weights<T:Config> = StorageDoubleMap<_, Identity, u16, Identity, u16, Vec<(u16, u16)>, ValueQuery, DefaultWeights<T> >;
	#[pallet::storage] // --- DMAP ( netuid, uid ) --> bonds
    pub(super) type Bonds<T:Config> = StorageDoubleMap<_, Identity, u16, Identity, u16, Vec<(u16, u16)>, ValueQuery, DefaultBonds<T> >;


	// The pallet's runtime storage items.
	// https://docs.substrate.io/main-docs/build/runtime-storage/
	#[pallet::storage]
	#[pallet::getter(fn something)]
	// Learn more about declaring storage items:
	// https://docs.substrate.io/main-docs/build/runtime-storage/#declaring-storage-items
	pub type Something<T> = StorageValue<_, u32>;

	// Pallets use events to inform users when important changes are made.
	// https://docs.substrate.io/main-docs/build/events-errors/
	#[pallet::event]
	#[pallet::generate_deposit(pub(super) fn deposit_event)]
	pub enum Event<T: Config> {
		// Event documentation should end with an array that provides descriptive names for event
		// parameters. [something, who]
		NetworkAdded( u16, u16 ),	// --- Event created when a new network is added.
		NetworkRemoved( u16 ), // --- Event created when a network is removed.
		StakeAdded( T::AccountId, u64 ), // --- Event created when stake has been transfered from the a coldkey account onto the hotkey staking account.
		StakeRemoved( T::AccountId, u64 ), // --- Event created when stake has been removed from the hotkey staking account onto the coldkey account.
		WeightsSet( u16, u16 ), // ---- Event created when a caller successfully set's their weights on a subnetwork.
		NeuronRegistered( u16, u16, T::AccountId ), // --- Event created when a new neuron account has been registered to the chain.
		BulkNeuronsRegistered( u16, u16 ), // --- Event created when multiple uids have been concurrently registered.
		BulkBalancesSet(u16, u16),
		MaxAllowedUidsSet( u16, u16 ), // --- Event created when max allowed uids has been set for a subnetwor.
		MaxWeightLimitSet( u16, u16 ), // --- Event created when the max weight limit has been set.
		DifficultySet( u16, u64 ), // --- Event created when the difficulty has been set for a subnet.
		AdjustmentIntervalSet( u16, u16 ), // --- Event created when the adjustment interval is set for a subnet.
		RegistrationPerIntervalSet( u16, u16 ), // --- Event created when registeration per interval is set for a subnet.
		MaxRegistrationsPerBlockSet( u16, u16), // --- Event created when we set max registrations per block
		ActivityCutoffSet( u16, u16 ), // --- Event created when an activity cutoff is set for a subnet.
		WeightCutsSet( u16, u16 ), // --- Event created when WeightCuts value is set.
		RhoSet( u16, u16 ), // --- Event created when Rho value is set.
		KappaSet( u16, u16 ), // --- Event created when kappa is set for a subnet.
		MinAllowedWeightSet( u16, u16 ), // --- Event created when minimun allowed weight is set for a subnet.
		ValidatorBatchSizeSet( u16, u16 ), // --- Event created when validator batch size is set for a subnet.
		ValidatorSequenceLengthSet( u16, u16 ), // --- Event created when validator sequence length i set for a subnet.
		ValidatorEpochPerResetSet( u16, u16 ), // --- Event created when validator epoch per reset is set for a subnet.
		ValidatorExcludeQuantileSet( u16, u16 ), // --- Event created when the validator exclude quantile has been set for a subnet.
		ValidatorEpochLengthSet( u16, u16 ), // --- Event created when the validator epoch length has been set for a subnet.
		ValidatorLogitsDivergenceSet( u16, u64 ), // --- Event created when the validator logits divergence value has been set.
		ValidatorPruneLenSet( u16, u64 ), // --- Event created when the validator pruning length has been set.
		ScalingLawPowerSet( u16, u16 ), // --- Event created when the scaling law power has been set for a subnet.
		SynergyScalingLawPowerSet( u16, u16 ), // --- Event created when the synergy scaling law has been set for a subnet.
		WeightsSetRateLimitSet( u16, u64 ), // --- Event create when weights set rate limit has been set for a subnet.
		ImmunityPeriodSet( u16, u16), // --- Event created when immunity period is set for a subnet.
		BondsMovingAverageSet( u16, u64), // --- Event created when bonds moving average is set for a subnet.
		MaxAllowedValidatorsSet( u16, u16), // --- Event created when setting the max number of allowed validators on a subnet.
		AxonServed( T::AccountId ), // --- Event created when the axon server information is added to the network.
		PrometheusServed( T::AccountId ), // --- Event created when the axon server information is added to the network.
		EmissionValuesSet(), // --- Event created when emission ratios fr all networks is set.
		NetworkConnectionAdded( u16, u16, u16 ), // --- Event created when a network connection requirement is added.
		NetworkConnectionRemoved( u16, u16 ), // --- Event created when a network connection requirement is removed.
		DelegateAdded( T::AccountId, T::AccountId, u16 ), // --- Event created to signal a hotkey has become a delegate.
		DefaultTakeSet( u16 ), // --- Event created when the default take is set.
		WeightsVersionKeySet( u16, u64 ), // --- Event created when weights version key is set for a network.
		MinDifficultySet( u16, u64 ), // --- Event created when setting min difficutly on a network.
		MaxDifficultySet( u16, u64 ), // --- Event created when setting max difficutly on a network.
		ServingRateLimitSet( u64 ), // --- Event created when setting the prometheus serving rate limit.
		BurnSet( u16, u64 ), // --- Event created when setting burn on a network.
		MaxBurnSet( u16, u64 ), // --- Event created when setting max burn on a network.
		MinBurnSet( u16, u64 ), // --- Event created when setting min burn on a network.
		SomethingStored { something: u32, who: T::AccountId },
	}

	// Errors inform users that something went wrong.
	#[pallet::error]
	pub enum Error<T> {
		// Error names should be descriptive.
		NoneValue,
		// Errors should have helpful documentation associated with them.
		StorageOverflow,
		InvalidConnectionRequirement, // --- Thrown if we are attempting to create an invalid connection requirement.
		NetworkDoesNotExist, // --- Thrown when the network does not exist.
		NetworkExist, // --- Thrown when the network already exist.
		InvalidModality, // --- Thrown when an invalid modality attempted on serve.
		InvalidIpType, // ---- Thrown when the user tries to serve an axon which is not of type	4 (IPv4) or 6 (IPv6).
		InvalidIpAddress, // --- Thrown when an invalid IP address is passed to the serve function.
		NotRegistered, // ---- Thrown when the caller requests setting or removing data from a neuron which does not exist in the active set.
		NonAssociatedColdKey, // ---- Thrown when a stake, unstake or subscribe request is made by a coldkey which is not associated with the hotkey account. 
		NotEnoughStaketoWithdraw, // ---- Thrown when the caller requests removing more stake then there exists in the staking account. See: fn remove_stake.
		NotEnoughBalanceToStake, //  ---- Thrown when the caller requests adding more stake than there exists in the cold key account. See: fn add_stake
		BalanceWithdrawalError, // ---- Thrown when the caller tries to add stake, but for some reason the requested amount could not be withdrawn from the coldkey account
		NoValidatorPermit, // ---- Thrown when the caller attempts to set non-self weights without being a permitted validator.
		WeightVecNotEqualSize, // ---- Thrown when the caller attempts to set the weight keys and values but these vectors have different size.
		DuplicateUids, // ---- Thrown when the caller attempts to set weights with duplicate uids in the weight matrix.
		InvalidUid, // ---- Thrown when a caller attempts to set weight to at least one uid that does not exist in the metagraph.
		NotSettingEnoughWeights, // ---- Thrown when the dispatch attempts to set weights on chain with fewer elements than are allowed.
		TooManyRegistrationsThisBlock, // ---- Thrown when registrations this block exceeds allowed number.
		AlreadyRegistered, // ---- Thrown when the caller requests registering a neuron which already exists in the active set.
		InvalidWorkBlock, // ---- Thrown if the supplied pow hash block is in the future or negative
		WorkRepeated, // ---- Thrown when the caller attempts to use a repeated work.
		InvalidDifficulty, // ---- Thrown if the supplied pow hash block does not meet the network difficulty.
		InvalidSeal, // ---- Thrown if the supplied pow hash seal does not match the supplied work.
		MaxAllowedUIdsNotAllowed, // ---  Thrown if the vaule is invalid for MaxAllowedUids
		CouldNotConvertToBalance, // ---- Thrown when the dispatch attempts to convert between a u64 and T::balance but the call fails.
		StakeAlreadyAdded, // --- Thrown when the caller requests adding stake for a hotkey to the total stake which already added
		MaxWeightExceeded, // --- Thrown when the dispatch attempts to set weights on chain with where any normalized weight is more than MaxWeightLimit.
		StorageValueOutOfRange, // --- Thrown when the caller attempts to set a storage value outside of its allowed range.
		TempoHasNotSet, // --- Thrown when tempo has not set
		InvalidTempo, // --- Thrown when tempo is not valid
		EmissionValuesDoesNotMatchNetworks, // --- Thrown when number or recieved emission rates does not match number of networks
		InvalidEmissionValues, // --- Thrown when emission ratios are not valid (did not sum up to 10^9)
		DidNotPassConnectedNetworkRequirement, // --- Thrown when a hotkey attempts to register into a network without passing the  registration requirment from another network.
		AlreadyDelegate, // --- Thrown if the hotkey attempt to become delegate when they are already.
		SettingWeightsTooFast, // --- Thrown if the hotkey attempts to set weights twice withing net_tempo/2 blocks.
		IncorrectNetworkVersionKey, // --- Thrown of a validator attempts to set weights from a validator with incorrect code base key.
		ServingRateLimitExceeded, // --- Thrown when an axon or prometheus serving exceeds the rate limit for a registered neuron.
		BalanceSetError, // --- Thrown when an error occurs setting a balance
		MaxAllowedUidsExceeded, // --- Thrown when number of accounts going to be registered exceed MaxAllowedUids for the network.
		TooManyUids, // ---- Thrown when the caller attempts to set weights with more uids than allowed.
	}

<<<<<<< HEAD
	/// ==================
	/// ==== Genesis =====
	/// ==================

	#[pallet::genesis_config]
	#[cfg(feature = "std")]
	pub struct GenesisConfig<T: Config> {
		pub stakes: Vec<(T::AccountId, Vec<(T::AccountId, u64)>)>
	}

	#[cfg(feature = "std")]
	impl<T: Config> Default for GenesisConfig<T> {
		fn default() -> Self {
			Self { 
				stakes: Default::default()
			}
		}
	}

	#[pallet::genesis_build]
	impl<T: Config> GenesisBuild<T> for GenesisConfig<T> {
		fn build(&self) {
			let netuid: u16 = 4;
			let mut next_uid = 0;

			for (coldkey, hotkeys) in self.stakes.iter() {
				for (hotkey, stake) in hotkeys.iter() {
					// Increase the uid count.
					SubnetworkN::<T>::insert( netuid, next_uid );
	
					// Expand Yuma Consensus with new position.
					Rank::<T>::mutate(netuid, |v| v.push(0) );
					Trust::<T>::mutate(netuid, |v| v.push(0) );
					Active::<T>::mutate(netuid, |v| v.push( true ) );
					Emission::<T>::mutate(netuid, |v| v.push(0) );
					Consensus::<T>::mutate(netuid, |v| v.push(0) );
					Incentive::<T>::mutate(netuid, |v| v.push(0) );
					Dividends::<T>::mutate(netuid, |v| v.push(0) );
					LastUpdate::<T>::mutate(netuid, |v| v.push( 0 ) );
					PruningScores::<T>::mutate(netuid, |v| v.push(0) );
					ValidatorTrust::<T>::mutate(netuid, |v| v.push(0) );
					ValidatorPermit::<T>::mutate(netuid, |v| v.push(false) );
			
					// Insert account information.
					Keys::<T>::insert( netuid, next_uid, hotkey.clone() ); // Make hotkey - uid association.
					Uids::<T>::insert( netuid, hotkey.clone(), next_uid ); // Make uid - hotkey association.
					BlockAtRegistration::<T>::insert( netuid, next_uid, 0 ); // Fill block at registration.
					IsNetworkMember::<T>::insert( hotkey.clone(), netuid, true ); // Fill network is member.
	
					// Fill stake information.
					Owner::<T>::insert(hotkey.clone(), coldkey.clone());
	
					TotalHotkeyStake::<T>::insert(hotkey.clone(), stake);
					TotalColdkeyStake::<T>::insert(coldkey.clone(), TotalColdkeyStake::<T>::get(coldkey).saturating_add(*stake));
	
					Stake::<T>::insert(hotkey.clone(), coldkey.clone(), stake);
	
					next_uid += 1;
				}
			}
		}
	}

	/// ================
	/// ==== Hooks =====
	/// ================
=======
	// ================
	// ==== Hooks =====
	// ================
>>>>>>> 74abd3d0
	#[pallet::hooks] 
	impl<T: Config> Hooks<BlockNumberFor<T>> for Pallet<T> { 
		// ---- Called on the initialization of this pallet. (the order of on_finalize calls is determined in the runtime)
		//
		// # Args:
		// 	* 'n': (T::BlockNumber):
		// 		- The number of the block we are initializing.
		fn on_initialize( _block_number: BlockNumberFor<T> ) -> Weight {
			Self::block_step();
			
			return Weight::from_ref_time(110_634_229_000 as u64)
						.saturating_add(T::DbWeight::get().reads(8304 as u64))
						.saturating_add(T::DbWeight::get().writes(110 as u64));
		}
	}

	// Dispatchable functions allows users to interact with the pallet and invoke state changes.
	// These functions materialize as "extrinsics", which are often compared to transactions.
	// Dispatchable functions must be annotated with a weight and must return a DispatchResult.
	#[pallet::call]
	impl<T: Config> Pallet<T> {

		// --- Sets the caller weights for the incentive mechanism. The call can be
		// made from the hotkey account so is potentially insecure, however, the damage
		// of changing weights is minimal if caught early. This function includes all the
		// checks that the passed weights meet the requirements. Stored as u16s they represent
		// rational values in the range [0,1] which sum to 1 and can be interpreted as
		// probabilities. The specific weights determine how inflation propagates outward
		// from this peer. 
		// 
		// Note: The 16 bit integers weights should represent 1.0 as the max u16.
		// However, the function normalizes all integers to u16_max anyway. This means that if the sum of all
		// elements is larger or smaller than the amount of elements * u16_max, all elements
		// will be corrected for this deviation. 
		// 
		// # Args:
		// 	* `origin`: (<T as frame_system::Config>Origin):
		// 		- The caller, a hotkey who wishes to set their weights.
		//
		// 	* `netuid` (u16):
		// 		- The network uid we are setting these weights on.
		// 
		// 	* `dests` (Vec<u16>):
		// 		- The edge endpoint for the weight, i.e. j for w_ij.
		//
		// 	* 'weights' (Vec<u16>):
		// 		- The u16 integer encoded weights. Interpreted as rational
		// 		values in the range [0,1]. They must sum to in32::MAX.
		//
		// 	* 'version_key' ( u64 ):
    	// 		- The network version key to check if the validator is up to date.
		//
		// # Event:
		// 	* WeightsSet;
		// 		- On successfully setting the weights on chain.
		//
		// # Raises:
		// 	* 'NetworkDoesNotExist':
		// 		- Attempting to set weights on a non-existent network.
		//
		// 	* 'NotRegistered':
		// 		- Attempting to set weights from a non registered account.
		//
		// 	* 'WeightVecNotEqualSize':
		// 		- Attempting to set weights with uids not of same length.
		//
		// 	* 'DuplicateUids':
		// 		- Attempting to set weights with duplicate uids.
		//		
		//     * 'TooManyUids':
		// 		- Attempting to set weights above the max allowed uids.
		//
		// 	* 'InvalidUid':
		// 		- Attempting to set weights with invalid uids.
		//
		// 	* 'NotSettingEnoughWeights':
		// 		- Attempting to set weights with fewer weights than min.
		//
		// 	* 'MaxWeightExceeded':
		// 		- Attempting to set weights with max value exceeding limit.
        #[pallet::weight((Weight::from_ref_time(15_979_124_000 as u64)
		.saturating_add(T::DbWeight::get().reads(4104 as u64))
		.saturating_add(T::DbWeight::get().writes(2 as u64)), DispatchClass::Normal, Pays::No))]
		pub fn set_weights(
			origin:OriginFor<T>, 
			netuid: u16,
			dests: Vec<u16>, 
			weights: Vec<u16>,
			version_key: u64 
		) -> DispatchResult {
			Self::do_set_weights( origin, netuid, dests, weights, version_key )
		}

		// --- Sets the key as a delegate.
		//
		// # Args:
		// 	* 'origin': (<T as frame_system::Config>Origin):
		// 		- The signature of the caller's coldkey.
		//
		// 	* 'hotkey' (T::AccountId):
		// 		- The hotkey we are delegating (must be owned by the coldkey.)
		//
		// 	* 'take' (u64):
		// 		- The stake proportion that this hotkey takes from delegations.
		//
		// # Event:
		// 	* DelegateAdded;
		// 		- On successfully setting a hotkey as a delegate.
		//
		// # Raises:
		// 	* 'NotRegistered':
		// 		- The hotkey we are delegating is not registered on the network.
		//
		// 	* 'NonAssociatedColdKey':
		// 		- The hotkey we are delegating is not owned by the calling coldket.
		//
		//
		#[pallet::weight((Weight::from_ref_time(61_408_000 as u64)
		.saturating_add(T::DbWeight::get().reads(3 as u64))
		.saturating_add(T::DbWeight::get().writes(1 as u64)), DispatchClass::Normal, Pays::Yes))]
		pub fn become_delegate(
			origin: OriginFor<T>, 
			hotkey: T::AccountId
		) -> DispatchResult {
			Self::do_become_delegate(origin, hotkey, Self::get_default_take() )
		}

		// --- Adds stake to a hotkey. The call is made from the
		// coldkey account linked in the hotkey.
		// Only the associated coldkey is allowed to make staking and
		// unstaking requests. This protects the neuron against
		// attacks on its hotkey running in production code.
		//
		// # Args:
		// 	* 'origin': (<T as frame_system::Config>Origin):
		// 		- The signature of the caller's coldkey.
		//
		// 	* 'hotkey' (T::AccountId):
		// 		- The associated hotkey account.
		//
		// 	* 'amount_staked' (u64):
		// 		- The amount of stake to be added to the hotkey staking account.
		//
		// # Event:
		// 	* StakeAdded;
		// 		- On the successfully adding stake to a global account.
		//
		// # Raises:
		// 	* 'CouldNotConvertToBalance':
		// 		- Unable to convert the passed stake value to a balance.
		//
		// 	* 'NotEnoughBalanceToStake':
		// 		- Not enough balance on the coldkey to add onto the global account.
		//
		// 	* 'NonAssociatedColdKey':
		// 		- The calling coldkey is not associated with this hotkey.
		//
		// 	* 'BalanceWithdrawalError':
		// 		- Errors stemming from transaction pallet.
		//
		//
		#[pallet::weight((Weight::from_ref_time(98_973_000 as u64)
		.saturating_add(T::DbWeight::get().reads(7 as u64))
		.saturating_add(T::DbWeight::get().writes(5 as u64)), DispatchClass::Normal, Pays::Yes))]
		pub fn add_stake(
			origin: OriginFor<T>, 
			hotkey: T::AccountId, 
			amount_staked: u64
		) -> DispatchResult {
			Self::do_add_stake(origin, hotkey, amount_staked)
		}

		// ---- Remove stake from the staking account. The call must be made
		// from the coldkey account attached to the neuron metadata. Only this key
		// has permission to make staking and unstaking requests.
		//
		// # Args:
		// 	* 'origin': (<T as frame_system::Config>Origin):
		// 		- The signature of the caller's coldkey.
		//
		// 	* 'hotkey' (T::AccountId):
		// 		- The associated hotkey account.
		//
		// 	* 'amount_unstaked' (u64):
		// 		- The amount of stake to be added to the hotkey staking account.
		//
		// # Event:
		// 	* StakeRemoved;
		// 		- On the successfully removing stake from the hotkey account.
		//
		// # Raises:
		// 	* 'NotRegistered':
		// 		- Thrown if the account we are attempting to unstake from is non existent.
		//
		// 	* 'NonAssociatedColdKey':
		// 		- Thrown if the coldkey does not own the hotkey we are unstaking from.
		//
		// 	* 'NotEnoughStaketoWithdraw':
		// 		- Thrown if there is not enough stake on the hotkey to withdwraw this amount. 
		//
		// 	* 'CouldNotConvertToBalance':
		// 		- Thrown if we could not convert this amount to a balance.
		//
		//
		#[pallet::weight((Weight::from_ref_time(85_640_000 as u64)
		.saturating_add(T::DbWeight::get().reads(7 as u64))
		.saturating_add(T::DbWeight::get().writes(5 as u64)), DispatchClass::Normal, Pays::No))]
		pub fn remove_stake(
			origin: OriginFor<T>, 
			hotkey: T::AccountId, 
			amount_unstaked: u64
		) -> DispatchResult {
			Self::do_remove_stake(origin, hotkey, amount_unstaked)
		}

		// ---- Serves or updates axon /promethteus information for the neuron associated with the caller. If the caller is
		// already registered the metadata is updated. If the caller is not registered this call throws NotRegistered.
		//
		// # Args:
		// 	* 'origin': (<T as frame_system::Config>Origin):
		// 		- The signature of the caller.
		//
		// 	* 'netuid' (u16):
		// 		- The u16 network identifier.
		//
		// 	* 'version' (u64):
		// 		- The bittensor version identifier.
		//
		// 	* 'ip' (u64):
		// 		- The endpoint ip information as a u128 encoded integer.
		//
		// 	* 'port' (u16):
		// 		- The endpoint port information as a u16 encoded integer.
		// 
		// 	* 'ip_type' (u8):
		// 		- The endpoint ip version as a u8, 4 or 6.
		//
		// 	* 'protocol' (u8):
		// 		- UDP:1 or TCP:0 
		//
		// 	* 'placeholder1' (u8):
		// 		- Placeholder for further extra params.
		//
		// 	* 'placeholder2' (u8):
		// 		- Placeholder for further extra params.
		//
		// # Event:
		// 	* AxonServed;
		// 		- On successfully serving the axon info.
		//
		// # Raises:
		// 	* 'NetworkDoesNotExist':
		// 		- Attempting to set weights on a non-existent network.
		//
		// 	* 'NotRegistered':
		// 		- Attempting to set weights from a non registered account.
		//
		// 	* 'InvalidIpType':
		// 		- The ip type is not 4 or 6.
		//
		// 	* 'InvalidIpAddress':
		// 		- The numerically encoded ip address does not resolve to a proper ip.
		//
		// 	* 'ServingRateLimitExceeded':
		// 		- Attempting to set prometheus information withing the rate limit min.
		//
		#[pallet::weight((Weight::from_ref_time(49_988_000 as u64)
		.saturating_add(T::DbWeight::get().reads(2 as u64))
		.saturating_add(T::DbWeight::get().writes(1 as u64)), DispatchClass::Normal, Pays::No))]
		pub fn serve_axon(
			origin:OriginFor<T>, 
			version: u32, 
			ip: u128, 
			port: u16, 
			ip_type: u8,
			protocol: u8, 
			placeholder1: u8, 
			placeholder2: u8,
		) -> DispatchResult {
			Self::do_serve_axon( origin, version, ip, port, ip_type, protocol, placeholder1, placeholder2 ) 
		}
		#[pallet::weight((Weight::from_ref_time(43_755_000 as u64)
		.saturating_add(T::DbWeight::get().reads(2 as u64))
		.saturating_add(T::DbWeight::get().writes(1 as u64)), DispatchClass::Normal, Pays::No))]
		pub fn serve_prometheus(
			origin:OriginFor<T>, 
			version: u32, 
			ip: u128, 
			port: u16, 
			ip_type: u8,
		) -> DispatchResult {
			Self::do_serve_prometheus( origin, version, ip, port, ip_type ) 
		}


		// ---- Registers a new neuron to the subnetwork. 
		//
		// # Args:
		// 	* 'origin': (<T as frame_system::Config>Origin):
		// 		- The signature of the calling hotkey.
		//
		// 	* 'netuid' (u16):
		// 		- The u16 network identifier.
		//
		// 	* 'block_number' ( u64 ):
		// 		- Block hash used to prove work done.
		//
		// 	* 'nonce' ( u64 ):
		// 		- Positive integer nonce used in POW.
		//
		// 	* 'work' ( Vec<u8> ):
		// 		- Vector encoded bytes representing work done.
		//
		// 	* 'hotkey' ( T::AccountId ):
		// 		- Hotkey to be registered to the network.
		//
		// 	* 'coldkey' ( T::AccountId ):
		// 		- Associated coldkey account.
		//
		// # Event:
		// 	* NeuronRegistered;
		// 		- On successfully registereing a uid to a neuron slot on a subnetwork.
		//
		// # Raises:
		// 	* 'NetworkDoesNotExist':
		// 		- Attempting to registed to a non existent network.
		//
		// 	* 'TooManyRegistrationsThisBlock':
		// 		- This registration exceeds the total allowed on this network this block.
		//
		// 	* 'AlreadyRegistered':
		// 		- The hotkey is already registered on this network.
		//
		// 	* 'InvalidWorkBlock':
		// 		- The work has been performed on a stale, future, or non existent block.
		//
		// 	* 'WorkRepeated':
		// 		- This work for block has already been used.
		//
		// 	* 'InvalidDifficulty':
		// 		- The work does not match the difficutly.
		//
		// 	* 'InvalidSeal':
		// 		- The seal is incorrect.
		//
		#[pallet::weight((Weight::from_ref_time(117_511_000 as u64)
		.saturating_add(T::DbWeight::get().reads(24 as u64))
		.saturating_add(T::DbWeight::get().writes(21 as u64)), DispatchClass::Normal, Pays::No))]
		pub fn register( 
				origin:OriginFor<T>, 
				netuid: u16,
				block_number: u64, 
				nonce: u64, 
				work: Vec<u8>,
				hotkey: T::AccountId, 
				coldkey: T::AccountId,
		) -> DispatchResult { 
			Self::do_registration(origin, netuid, block_number, nonce, work, hotkey, coldkey)
		}
		#[pallet::weight((Weight::from_ref_time(117_511_000 as u64)
		.saturating_add(T::DbWeight::get().reads(24 as u64))
		.saturating_add(T::DbWeight::get().writes(21 as u64)), DispatchClass::Normal, Pays::No))]
		pub fn burned_register( 
				origin:OriginFor<T>, 
				netuid: u16,
				hotkey: T::AccountId, 
		) -> DispatchResult { 
			Self::do_burned_registration(origin, netuid, hotkey)
		}
		#[pallet::weight((Weight::from_ref_time(110_442_000 as u64)
		.saturating_add(T::DbWeight::get().reads(20 as u64))
		.saturating_add(T::DbWeight::get().writes(22 as u64)), DispatchClass::Normal, Pays::No))]
		pub fn sudo_register( 
				origin:OriginFor<T>, 
				netuid: u16,
				hotkey: T::AccountId, 
				coldkey: T::AccountId,
				stake: u64,
				balance: u64,
			) -> DispatchResult { 
			Self::do_sudo_registration(origin, netuid, hotkey, coldkey, stake, balance)
		}

		// ---- SUDO ONLY FUNCTIONS ------------------------------------------------------------

		// ---- Sudo add a network to the network set.
		// # Args:
		// 	* 'origin': (<T as frame_system::Config>Origin):
		// 		- Must be sudo.
		//
		// 	* 'netuid' (u16):
		// 		- The u16 network identifier.
		//
		// 	* 'tempo' ( u16 ):
		// 		- Number of blocks between epoch step.
		//
		// 	* 'modality' ( u16 ):
		// 		- Network modality specifier.
		//
		// # Event:
		// 	* NetworkAdded;
		// 		- On successfully creation of a network.
		//
		// # Raises:
		// 	* 'NetworkExist':
		// 		- Attempting to register an already existing.
		//
		// 	* 'InvalidModality':
		// 		- Attempting to register a network with an invalid modality.
		//
		// 	* 'InvalidTempo':
		// 		- Attempting to register a network with an invalid tempo.
		//
		#[pallet::weight((Weight::from_ref_time(62_096_000 as u64)
		.saturating_add(T::DbWeight::get().reads(15 as u64))
		.saturating_add(T::DbWeight::get().writes(18 as u64)), DispatchClass::Normal, Pays::No))]
		pub fn sudo_add_network(
			origin: OriginFor<T>,
			netuid: u16,
			tempo: u16,
			modality: u16
		) -> DispatchResultWithPostInfo {
			Self::do_add_network(origin, netuid, tempo, modality)
		}

		// ---- Sudo remove a network from the network set.
		// # Args:
		// 	* 'origin': (<T as frame_system::Config>Origin):
		// 		- Must be sudo.
		//
		// 	* 'netuid' (u16):
		// 		- The u16 network identifier.
		//
		// # Event:
		// 	* NetworkRemoved;
		// 		- On the successfull removing of this network.
		//
		// # Raises:
		// 	* 'NetworkDoesNotExist':
		// 		- Attempting to remove a non existent network.
		//
		#[pallet::weight((Weight::from_ref_time(64_781_000 as u64)
		.saturating_add(T::DbWeight::get().reads(2 as u64))
		.saturating_add(T::DbWeight::get().writes(30 as u64)), DispatchClass::Normal, Pays::No))]
		pub fn sudo_remove_network(
			origin: OriginFor<T>,
			netuid: u16
		) -> DispatchResult {
			Self::do_remove_network(origin, netuid)
		} 

		// ---- Sudo set emission values for all networks.
		// Args:
		// 	* 'origin': (<T as frame_system::Config>Origin):
		// 		- The caller, must be sudo.
		//
		// 	* `netuids` (Vec<u16>):
		// 		- A vector of network uids values. This must include all netuids.
		//
		// 	* `emission` (Vec<u64>):
		// 		- The emission values associated with passed netuids in order.
		// 
		#[pallet::weight((Weight::from_ref_time(73_574_000 as u64)
		.saturating_add(T::DbWeight::get().reads(12 as u64))
		.saturating_add(T::DbWeight::get().writes(10 as u64)), DispatchClass::Normal, Pays::No))]
		pub fn sudo_set_emission_values(
			origin: OriginFor<T>,
			netuids: Vec<u16>,
			emission: Vec<u64>,
		) -> DispatchResult {
			Self::do_set_emission_values( 
				origin,
				netuids,
				emission
			)
		}

		// ---- Sudo add a network connect requirement.
		// Args:
		// 	* 'origin': (<T as frame_system::Config>Origin):
		// 		- The caller, must be sudo.
		//
		// 	* `netuid_a` (u16):
		// 		- The network we are adding the requirment to (parent network)
		//
		// 	* `netuid_b` (u16):
		// 		- The network we the requirement refers to (child network)
		//
		// 	* `requirement` (u16):
		// 		- The topk percentile prunning score requirement (u16:MAX normalized.)
		//
		#[pallet::weight((Weight::from_ref_time(56_907_000 as u64)
		.saturating_add(T::DbWeight::get().reads(2 as u64))
		.saturating_add(T::DbWeight::get().writes(1 as u64)), DispatchClass::Normal, Pays::No))]
		pub fn sudo_add_network_connection_requirement( origin:OriginFor<T>, netuid_a: u16, netuid_b: u16, requirement: u16 ) -> DispatchResult { 
			Self::do_sudo_add_network_connection_requirement( origin, netuid_a, netuid_b, requirement )
		}

		// ---- Sudo remove a network connection requirement.
		// Args:
		// 	* 'origin': (<T as frame_system::Config>Origin):
		// 		- The caller, must be sudo.
		//
		// 	* `netuid_a` (u16):
		// 		- The network we are removing the requirment from.
		//
		// 	* `netuid_b` (u16):
		// 		- The required network connection to remove.
		//   
		#[pallet::weight((Weight::from_ref_time(54_082_000 as u64)
		.saturating_add(T::DbWeight::get().reads(3 as u64)), DispatchClass::Normal, Pays::No))]
		pub fn sudo_remove_network_connection_requirement( origin:OriginFor<T>, netuid_a: u16, netuid_b: u16 ) -> DispatchResult { 
			Self::do_sudo_remove_network_connection_requirement( origin, netuid_a, netuid_b )
		}

		// ==================================
		// ==== Parameter Sudo calls ========
		// ==================================
		// Each function sets the corresponding hyper paramter on the specified network
		// Args:
		// 	* 'origin': (<T as frame_system::Config>Origin):
		// 		- The caller, must be sudo.
		//
		// 	* `netuid` (u16):
		// 		- The network identifier.
		//
		// 	* `hyperparameter value` (u16):
		// 		- The value of the hyper parameter.
		//   
		#[pallet::weight((Weight::from_ref_time(39_200_000 as u64)
		.saturating_add(T::DbWeight::get().writes(1 as u64)), DispatchClass::Normal, Pays::No))]
		pub fn sudo_set_default_take( origin:OriginFor<T>, default_take: u16 ) -> DispatchResult {  
			Self::do_sudo_set_default_take( origin, default_take )
		}
		#[pallet::weight((Weight::from_ref_time(26_650_000 as u64)
		.saturating_add(T::DbWeight::get().writes(1 as u64)), DispatchClass::Normal, Pays::No))]
		pub fn sudo_set_serving_rate_limit( origin:OriginFor<T>, serving_rate_limit: u64 ) -> DispatchResult {  
			Self::do_sudo_set_serving_rate_limit( origin, serving_rate_limit )
		}

		#[pallet::weight((Weight::from_ref_time(39_699_000 as u64)
		.saturating_add(T::DbWeight::get().reads(1 as u64))
		.saturating_add(T::DbWeight::get().writes(1 as u64)), DispatchClass::Normal, Pays::No))]
		pub fn sudo_set_max_burn( origin:OriginFor<T>, netuid: u16, max_burn: u64 ) -> DispatchResult {  
			Self::do_sudo_set_max_burn( origin, netuid, max_burn )
		}
		#[pallet::weight((Weight::from_ref_time(47_276_000 as u64)
		.saturating_add(T::DbWeight::get().reads(1 as u64))
		.saturating_add(T::DbWeight::get().writes(1 as u64)), DispatchClass::Normal, Pays::No))]
		pub fn sudo_set_min_burn( origin:OriginFor<T>, netuid: u16, min_burn: u64 ) -> DispatchResult {  
			Self::do_sudo_set_min_burn( origin, netuid, min_burn )
		}
		#[pallet::weight((Weight::from_ref_time(47_276_000 as u64)
		.saturating_add(T::DbWeight::get().reads(1 as u64))
		.saturating_add(T::DbWeight::get().writes(1 as u64)), DispatchClass::Normal, Pays::No))]
		pub fn sudo_set_burn( origin:OriginFor<T>, netuid: u16, burn: u64 ) -> DispatchResult {  
			Self::do_sudo_set_burn( origin, netuid, burn )
		}

		#[pallet::weight((Weight::from_ref_time(39_699_000 as u64)
		.saturating_add(T::DbWeight::get().reads(1 as u64))
		.saturating_add(T::DbWeight::get().writes(1 as u64)), DispatchClass::Normal, Pays::No))]
		pub fn sudo_set_max_difficulty( origin:OriginFor<T>, netuid: u16, max_difficulty: u64 ) -> DispatchResult {  
			Self::do_sudo_set_max_difficulty( origin, netuid, max_difficulty )
		}
		#[pallet::weight((Weight::from_ref_time(47_276_000 as u64)
		.saturating_add(T::DbWeight::get().reads(1 as u64))
		.saturating_add(T::DbWeight::get().writes(1 as u64)), DispatchClass::Normal, Pays::No))]
		pub fn sudo_set_min_difficulty( origin:OriginFor<T>, netuid: u16, min_difficulty: u64 ) -> DispatchResult {  
			Self::do_sudo_set_min_difficulty( origin, netuid, min_difficulty )
		}
		#[pallet::weight((Weight::from_ref_time(63_512_000 as u64)
		.saturating_add(T::DbWeight::get().reads(1 as u64))
		.saturating_add(T::DbWeight::get().writes(1 as u64)), DispatchClass::Normal, Pays::No))]
		pub fn sudo_set_weights_set_rate_limit( origin:OriginFor<T>, netuid: u16, weights_set_rate_limit: u64 ) -> DispatchResult {  
			Self::do_sudo_set_weights_set_rate_limit( origin, netuid, weights_set_rate_limit )
		}
		#[pallet::weight((Weight::from_ref_time(34_109_000 as u64)
		.saturating_add(T::DbWeight::get().reads(1 as u64))
		.saturating_add(T::DbWeight::get().writes(1 as u64)), DispatchClass::Normal, Pays::No))]
		pub fn sudo_set_weights_version_key( origin:OriginFor<T>, netuid: u16, weights_version_key: u64 ) -> DispatchResult {  
			Self::do_sudo_set_weights_version_key( origin, netuid, weights_version_key )
		}
		#[pallet::weight((Weight::from_ref_time(38_150_000 as u64)
		.saturating_add(T::DbWeight::get().reads(1 as u64))
		.saturating_add(T::DbWeight::get().writes(1 as u64)), DispatchClass::Normal, Pays::No))]
		pub fn sudo_set_bonds_moving_average( origin:OriginFor<T>, netuid: u16, bonds_moving_average: u64 ) -> DispatchResult {  
			Self::do_sudo_set_bonds_moving_average( origin, netuid, bonds_moving_average )
		}
		#[pallet::weight((Weight::from_ref_time(33_212_000 as u64)
		.saturating_add(T::DbWeight::get().reads(1 as u64))
		.saturating_add(T::DbWeight::get().writes(1 as u64)), DispatchClass::Normal, Pays::No))]
		pub fn sudo_set_max_allowed_validators( origin:OriginFor<T>, netuid: u16, max_allowed_validators: u16 ) -> DispatchResult {  
			Self::do_sudo_set_max_allowed_validators( origin, netuid, max_allowed_validators )
		}
		#[pallet::weight((Weight::from_ref_time(38_092_000 as u64)
		.saturating_add(T::DbWeight::get().reads(1 as u64))
		.saturating_add(T::DbWeight::get().writes(1 as u64)), DispatchClass::Normal, Pays::No))]
		pub fn sudo_set_difficulty( origin:OriginFor<T>, netuid: u16, difficulty: u64 ) -> DispatchResult {
			Self::do_sudo_set_difficulty( origin, netuid, difficulty )
		}
		#[pallet::weight((Weight::from_ref_time(40_837_000 as u64)
		.saturating_add(T::DbWeight::get().reads(1 as u64))
		.saturating_add(T::DbWeight::get().writes(1 as u64)), DispatchClass::Normal, Pays::No))]
		pub fn sudo_set_adjustment_interval( origin:OriginFor<T>, netuid: u16, adjustment_interval: u16 ) -> DispatchResult { 
			Self::do_sudo_set_adjustment_interval( origin, netuid, adjustment_interval )
		}
		#[pallet::weight((Weight::from_ref_time(30_873_000 as u64)
		.saturating_add(T::DbWeight::get().reads(1 as u64))
		.saturating_add(T::DbWeight::get().writes(1 as u64)), DispatchClass::Normal, Pays::No))]
		pub fn sudo_set_target_registrations_per_interval( origin:OriginFor<T>, netuid: u16, target_registrations_per_interval: u16 ) -> DispatchResult {
			Self::do_sudo_set_target_registrations_per_interval( origin, netuid, target_registrations_per_interval )
		}
		#[pallet::weight((Weight::from_ref_time(35_591_000 as u64)
		.saturating_add(T::DbWeight::get().reads(1 as u64))
		.saturating_add(T::DbWeight::get().writes(1 as u64)), DispatchClass::Normal, Pays::No))]
		pub fn sudo_set_activity_cutoff( origin:OriginFor<T>, netuid: u16, activity_cutoff: u16 ) -> DispatchResult {
			Self::do_sudo_set_activity_cutoff( origin, netuid, activity_cutoff )
		}
		#[pallet::weight((Weight::from_ref_time(38_396_000 as u64)
		.saturating_add(T::DbWeight::get().reads(1 as u64))
		.saturating_add(T::DbWeight::get().writes(1 as u64)), DispatchClass::Normal, Pays::No))]
		pub fn sudo_set_rho( origin:OriginFor<T>, netuid: u16, rho: u16 ) -> DispatchResult {
			Self::do_sudo_set_rho( origin, netuid, rho )
		}
		#[pallet::weight((Weight::from_ref_time(32_934_000 as u64)
		.saturating_add(T::DbWeight::get().reads(1 as u64))
		.saturating_add(T::DbWeight::get().writes(1 as u64)), DispatchClass::Normal, Pays::No))]
		pub fn sudo_set_kappa( origin:OriginFor<T>, netuid: u16, kappa: u16 ) -> DispatchResult {
			Self::do_sudo_set_kappa( origin, netuid, kappa )
		}
		#[pallet::weight((Weight::from_ref_time(31_732_000 as u64)
		.saturating_add(T::DbWeight::get().reads(1 as u64))
		.saturating_add(T::DbWeight::get().writes(1 as u64)), DispatchClass::Normal, Pays::No))]
		pub fn sudo_set_weight_cuts( origin:OriginFor<T>, netuid: u16, weight_cuts: u16 ) -> DispatchResult {
			Self::do_sudo_set_weight_cuts( origin, netuid, weight_cuts )
		}
		#[pallet::weight((Weight::from_ref_time(33_763_000 as u64)
		.saturating_add(T::DbWeight::get().reads(2 as u64))
		.saturating_add(T::DbWeight::get().writes(1 as u64)), DispatchClass::Normal, Pays::No))]
		pub fn sudo_set_max_allowed_uids( origin:OriginFor<T>, netuid: u16, max_allowed_uids: u16 ) -> DispatchResult {
			Self::do_sudo_set_max_allowed_uids(origin, netuid, max_allowed_uids )
		}
		#[pallet::weight((Weight::from_ref_time(37_491_000 as u64)
		.saturating_add(T::DbWeight::get().reads(1 as u64))
		.saturating_add(T::DbWeight::get().writes(1 as u64)), DispatchClass::Normal, Pays::No))]
		pub fn sudo_set_min_allowed_weights( origin:OriginFor<T>, netuid: u16, min_allowed_weights: u16 ) -> DispatchResult {
			Self::do_sudo_set_min_allowed_weights( origin, netuid, min_allowed_weights )
		}
		#[pallet::weight((Weight::from_ref_time(32_311_000 as u64)
		.saturating_add(T::DbWeight::get().reads(1 as u64))
		.saturating_add(T::DbWeight::get().writes(1 as u64)), DispatchClass::Normal, Pays::No))]
		pub fn sudo_set_validator_batch_size( origin:OriginFor<T>, netuid: u16, validator_batch_size: u16 ) -> DispatchResult {
			Self::do_sudo_set_validator_batch_size( origin, netuid, validator_batch_size )
		}
		#[pallet::weight((Weight::from_ref_time(38_022_000 as u64)
		.saturating_add(T::DbWeight::get().reads(1 as u64))
		.saturating_add(T::DbWeight::get().writes(1 as u64)), DispatchClass::Normal, Pays::No))]
		pub fn sudo_set_validator_sequence_length( origin:OriginFor<T>, netuid: u16, validator_sequence_length: u16 ) -> DispatchResult {
			Self::do_sudo_set_validator_sequence_length(origin, netuid, validator_sequence_length )
		}
		#[pallet::weight((Weight::from_ref_time(33_346_000 as u64)
		.saturating_add(T::DbWeight::get().reads(1 as u64))
		.saturating_add(T::DbWeight::get().writes(1 as u64)), DispatchClass::Normal, Pays::No))]
		pub fn sudo_set_validator_epochs_per_reset( origin:OriginFor<T>, netuid: u16, validator_epochs_per_reset: u16 ) -> DispatchResult {
			Self::do_sudo_set_validator_epochs_per_reset( origin, netuid, validator_epochs_per_reset )
		}
		#[pallet::weight((Weight::from_ref_time(32_189_000 as u64)
		.saturating_add(T::DbWeight::get().reads(1 as u64))
		.saturating_add(T::DbWeight::get().writes(1 as u64)), DispatchClass::Normal, Pays::No))]
		pub fn sudo_set_validator_exclude_quantile( origin:OriginFor<T>, netuid: u16, validator_exclude_quantile: u16 ) -> DispatchResult {
			Self::do_sudo_set_validator_exclude_quantile( origin, netuid, validator_exclude_quantile )
		}
		#[pallet::weight((Weight::from_ref_time(37_962_000 as u64)
		.saturating_add(T::DbWeight::get().reads(1 as u64))
		.saturating_add(T::DbWeight::get().writes(1 as u64)), DispatchClass::Normal, Pays::No))]
		pub fn sudo_set_validator_prune_len( origin:OriginFor<T>, netuid: u16, validator_prune_len: u64 ) -> DispatchResult {
			Self::do_sudo_set_validator_prune_len( origin, netuid, validator_prune_len )
		}
		#[pallet::weight((Weight::from_ref_time(31_791_000 as u64)
		.saturating_add(T::DbWeight::get().reads(1 as u64))
		.saturating_add(T::DbWeight::get().writes(1 as u64)), DispatchClass::Normal, Pays::No))]
		pub fn sudo_set_validator_logits_divergence( origin:OriginFor<T>, netuid: u16,validator_logits_divergence: u64 ) -> DispatchResult {
			Self::do_sudo_set_validator_logits_divergence( origin, netuid, validator_logits_divergence )
		}
		#[pallet::weight((Weight::from_ref_time(31_791_000 as u64)
		.saturating_add(T::DbWeight::get().reads(1 as u64))
		.saturating_add(T::DbWeight::get().writes(1 as u64)), DispatchClass::Normal, Pays::No))]
		pub fn sudo_set_validator_epoch_len( origin:OriginFor<T>, netuid: u16,validator_epoch_length: u16 ) -> DispatchResult {
			Self::do_sudo_set_validator_epoch_length( origin, netuid, validator_epoch_length )
		}
		#[pallet::weight((Weight::from_ref_time(37_614_000 as u64)
		.saturating_add(T::DbWeight::get().reads(1 as u64))
		.saturating_add(T::DbWeight::get().writes(1 as u64)), DispatchClass::Normal, Pays::No))]
		pub fn sudo_set_scaling_law_power( origin:OriginFor<T>, netuid: u16, scaling_law_power: u16 ) -> DispatchResult {
			Self::do_sudo_set_scaling_law_power( origin, netuid, scaling_law_power )
		}
		#[pallet::weight((Weight::from_ref_time(42_030_000 as u64)
		.saturating_add(T::DbWeight::get().reads(1 as u64))
		.saturating_add(T::DbWeight::get().writes(1 as u64)), DispatchClass::Normal, Pays::No))]
		pub fn sudo_set_synergy_scaling_law_power( origin:OriginFor<T>, netuid: u16, synergy_scaling_law_power: u16 ) -> DispatchResult {
			Self::do_sudo_set_synergy_scaling_law_power( origin, netuid, synergy_scaling_law_power )
		}
		#[pallet::weight((Weight::from_ref_time(32_669_000 as u64)
		.saturating_add(T::DbWeight::get().reads(1 as u64))
		.saturating_add(T::DbWeight::get().writes(1 as u64)), DispatchClass::Normal, Pays::No))]
		pub fn sudo_set_immunity_period( origin:OriginFor<T>, netuid: u16, immunity_period: u16 ) -> DispatchResult {
			Self::do_sudo_set_immunity_period( origin, netuid, immunity_period )
		}
		#[pallet::weight((Weight::from_ref_time(33_995_000 as u64)
		.saturating_add(T::DbWeight::get().reads(1 as u64))
		.saturating_add(T::DbWeight::get().writes(1 as u64)), DispatchClass::Normal, Pays::No))]
		pub fn sudo_set_max_weight_limit( origin:OriginFor<T>, netuid: u16, max_weight_limit: u16 ) -> DispatchResult {
			Self::do_sudo_set_max_weight_limit( origin, netuid, max_weight_limit )
		}
		#[pallet::weight((Weight::from_ref_time(33_164_000 as u64)
		.saturating_add(T::DbWeight::get().reads(1 as u64))
		.saturating_add(T::DbWeight::get().writes(1 as u64)), DispatchClass::Normal, Pays::No))]
		pub fn sudo_set_max_registrations_per_block(origin: OriginFor<T>, netuid: u16, max_registrations_per_block: u16 ) -> DispatchResult {
			Self::do_sudo_set_max_registrations_per_block(origin, netuid, max_registrations_per_block )
		}


		// Benchmarking functions.
		#[pallet::weight((0, DispatchClass::Normal, Pays::No))]
		pub fn create_network( _: OriginFor<T>, netuid: u16, n: u16, tempo: u16 ) -> DispatchResult {
			Self::init_new_network( netuid, tempo, 1 );
			Self::set_max_allowed_uids( netuid, n );
			let mut seed : u32 = 1;
			for _ in 0..n {
				let block_number: u64 = Self::get_current_block_as_u64();
				let hotkey: T::AccountId = T::AccountId::decode(&mut sp_runtime::traits::TrailingZeroInput::zeroes()).unwrap();
				Self::append_neuron( netuid, &hotkey, block_number );
				seed = seed + 1;
			}
			Ok(())
		}

		#[pallet::weight((0, DispatchClass::Normal, Pays::No))]
		pub fn create_network_with_weights( _: OriginFor<T>, netuid: u16, n: u16, tempo: u16, n_vals: u16, n_weights: u16 ) -> DispatchResult {
			Self::init_new_network( netuid, tempo, 1 );
			Self::set_max_allowed_uids( netuid, n );
			Self::set_max_allowed_validators( netuid, n_vals );
			Self::set_min_allowed_weights( netuid, n_weights );
			Self::set_emission_for_network( netuid, 1_000_000_000 );
			let mut seed : u32 = 1;
			for _ in 0..n {
				let block_number: u64 = Self::get_current_block_as_u64();
				let hotkey: T::AccountId = T::AccountId::decode(&mut sp_runtime::traits::TrailingZeroInput::zeroes()).unwrap();
				Self::increase_stake_on_coldkey_hotkey_account( &hotkey, &hotkey, 1_000_000_000 );
				Self::append_neuron( netuid, &hotkey, block_number );
				seed = seed + 1;
			}
			for uid in 0..n {
				let uids: Vec<u16> = (0..n_weights).collect();
				let values: Vec<u16> = vec![1; n_weights as usize];
				let normalized_values = Self::normalize_weights( values );
				let mut zipped_weights: Vec<( u16, u16 )> = vec![];
				for ( uid, val ) in uids.iter().zip(normalized_values.iter()) { zipped_weights.push((*uid, *val)) }
				if uid < n_vals {
					Weights::<T>::insert( netuid, uid, zipped_weights );
				} else {
					break;
				}
			}
			Ok(())
		}

		#[pallet::weight((0, DispatchClass::Normal, Pays::No))]
		pub fn benchmark_epoch_with_weights( _:OriginFor<T> ) -> DispatchResult {
			Self::epoch( 11, 1_000_000_000 );
			Ok(())
		} 
		#[pallet::weight((Weight::from_ref_time(117_586_465_000 as u64)
		.saturating_add(T::DbWeight::get().reads(12299 as u64))
		.saturating_add(T::DbWeight::get().writes(110 as u64)), DispatchClass::Normal, Pays::No))]
		pub fn benchmark_epoch_without_weights( _:OriginFor<T> ) -> DispatchResult {
			let _: Vec<(T::AccountId, u64)> = Self::epoch( 11, 1_000_000_000 );
			Ok(())
		} 
		#[pallet::weight((0, DispatchClass::Normal, Pays::No))]
		pub fn benchmark_drain_emission( _:OriginFor<T> ) -> DispatchResult {
			Self::drain_emission( 11 );
			Ok(())
		} 
	}	

	// ---- Subtensor helper functions.
	impl<T: Config> Pallet<T> {
		// --- Returns the transaction priority for setting weights.
		pub fn get_priority_set_weights( hotkey: &T::AccountId, netuid: u16 ) -> u64 {
			if Uids::<T>::contains_key( netuid, &hotkey ) {
				let uid = Self::get_uid_for_net_and_hotkey(netuid, &hotkey.clone()).unwrap();
				let current_block_number: u64 = Self::get_current_block_as_u64();
				return current_block_number - Self::get_last_update_for_uid(netuid, uid as u16);
			}
			return 0;
		}
	}
}


/************************************************************
	CallType definition
************************************************************/
#[derive(Debug, PartialEq)]
pub enum CallType {
    SetWeights,
    AddStake,
    RemoveStake,
	AddDelegate,
    Register,
    Serve,
	Other,
}
impl Default for CallType {
    fn default() -> Self {
        CallType::Other
    }
}

#[derive(Encode, Decode, Clone, Eq, PartialEq, TypeInfo)]
pub struct SubtensorSignedExtension<T: Config + Send + Sync + TypeInfo>(pub PhantomData<T>);

impl<T: Config + Send + Sync + TypeInfo> SubtensorSignedExtension<T> where
	T::RuntimeCall: Dispatchable<Info=DispatchInfo, PostInfo=PostDispatchInfo>,
	<T as frame_system::Config>::RuntimeCall: IsSubType<Call<T>>,
{
	pub fn new() -> Self {
		Self(Default::default())
	}

	pub fn get_priority_vanilla() -> u64 {
		// Return high priority so that every extrinsic except set_weights function will 
		// have a higher priority than the set_weights call
		return u64::max_value();
	}

	pub fn get_priority_set_weights( who: &T::AccountId, netuid: u16 ) -> u64 {
		// Return the non vanilla priority for a set weights call.

		return Pallet::<T>::get_priority_set_weights( who, netuid );
	}
}

impl <T:Config + Send + Sync + TypeInfo> sp_std::fmt::Debug for SubtensorSignedExtension<T> {
	fn fmt(&self, f: &mut sp_std::fmt::Formatter) -> sp_std::fmt::Result {
		write!(f, "SubtensorSignedExtension")
	}
}

impl<T: Config + Send + Sync + TypeInfo> SignedExtension for SubtensorSignedExtension<T>
    where
        T::RuntimeCall: Dispatchable<Info=DispatchInfo, PostInfo=PostDispatchInfo>,
        <T as frame_system::Config>::RuntimeCall: IsSubType<Call<T>>,
{
	const IDENTIFIER: &'static str = "SubtensorSignedExtension";

	type AccountId = T::AccountId;
	type Call = T::RuntimeCall;
	type AdditionalSigned = ();
	type Pre = (CallType, u64, Self::AccountId);
	
	fn additional_signed( &self ) -> Result<Self::AdditionalSigned, TransactionValidityError> { 
		Ok(())
	}

	fn validate(
		&self,
		who: &Self::AccountId,
		call: &Self::Call,
		_info: &DispatchInfoOf<Self::Call>,
		len: usize,
	) -> TransactionValidity {
		match call.is_sub_type() {
			Some(Call::set_weights{netuid, ..}) => {
				let priority: u64 = Self::get_priority_set_weights(who, *netuid);
                Ok(ValidTransaction {
                    priority: priority,
                    longevity: 1,
                    ..Default::default()
                })
            }
			Some(Call::add_stake{..}) => {
                Ok(ValidTransaction {
                    priority: Self::get_priority_vanilla(),
                    ..Default::default()
                })
            }
            Some(Call::remove_stake{..}) => {
                Ok(ValidTransaction {
                    priority: Self::get_priority_vanilla(),
                    ..Default::default()
                })
            }
            Some(Call::register{..}) => {
                Ok(ValidTransaction {
                    priority: Self::get_priority_vanilla(),
                    ..Default::default()
                })
            }
			_ => {
                Ok(ValidTransaction {
                    priority: Self::get_priority_vanilla(),
                    ..Default::default()
                })
            }
		}
	}

	// NOTE: Add later when we put in a pre and post dispatch step.
    fn pre_dispatch(
        self,
        who: &Self::AccountId,
        call: &Self::Call,
        _info: &DispatchInfoOf<Self::Call>,
        _len: usize,
    ) -> Result<Self::Pre, TransactionValidityError> {

        match call.is_sub_type() {
            Some(Call::add_stake{..}) => {
				let transaction_fee = 0;
                Ok((CallType::AddStake, transaction_fee, who.clone()))
            }
            Some(Call::remove_stake{..}) => {
				let transaction_fee = 0;
                Ok((CallType::RemoveStake, transaction_fee, who.clone()))
            }
			Some(Call::set_weights{..}) => {
				let transaction_fee = 0;
                Ok((CallType::SetWeights, transaction_fee, who.clone())) 
            }
			Some(Call::register{..}) => {
                let transaction_fee = 0;
                Ok((CallType::Register, transaction_fee, who.clone()))
            }
            Some(Call::serve_axon{..}) => {
                let transaction_fee = 0;
                Ok((CallType::Serve, transaction_fee, who.clone()))
            }
            _ => {
				let transaction_fee = 0;
                Ok((CallType::Other, transaction_fee, who.clone()))
            }
        }
    }

	fn post_dispatch(
        maybe_pre: Option<Self::Pre>,
        info: &DispatchInfoOf<Self::Call>,
        post_info: &PostDispatchInfoOf<Self::Call>,
        len: usize,
        result: &dispatch::DispatchResult,
    ) -> Result<(), TransactionValidityError> {

		if let Some((call_type, transaction_fee, who)) = maybe_pre {
			match call_type {
				CallType::SetWeights => {
					log::debug!("Not Implemented!");
				}
				CallType::AddStake => {
					log::debug!("Not Implemented! Need to add potential transaction fees here.");
				}
				CallType::RemoveStake => {
					log::debug!("Not Implemented! Need to add potential transaction fees here.");
				}
				CallType::Register => {
					log::debug!("Not Implemented!");
				}
				_ => {
					log::debug!("Not Implemented!");
				}
			}
		} 
		Ok(())
    }

}<|MERGE_RESOLUTION|>--- conflicted
+++ resolved
@@ -636,10 +636,9 @@
 		TooManyUids, // ---- Thrown when the caller attempts to set weights with more uids than allowed.
 	}
 
-<<<<<<< HEAD
-	/// ==================
-	/// ==== Genesis =====
-	/// ==================
+	// ==================
+	// ==== Genesis =====
+	// ==================
 
 	#[pallet::genesis_config]
 	#[cfg(feature = "std")]
@@ -700,14 +699,10 @@
 		}
 	}
 
-	/// ================
-	/// ==== Hooks =====
-	/// ================
-=======
 	// ================
 	// ==== Hooks =====
 	// ================
->>>>>>> 74abd3d0
+  
 	#[pallet::hooks] 
 	impl<T: Config> Hooks<BlockNumberFor<T>> for Pallet<T> { 
 		// ---- Called on the initialization of this pallet. (the order of on_finalize calls is determined in the runtime)
